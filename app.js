--- conflicted
+++ resolved
@@ -86,15 +86,11 @@
   });
 
   fastify.register(FastifyJwt, {
-<<<<<<< HEAD
     secret: {
       private: process.env.PRIVATE_KEY,
       public: process.env.PUBLIC_KEY,
     },
     sign: { algorithm: 'RS256' },
-=======
-    secret: config.JWT_SECRET,
->>>>>>> 1464733e
   });
 
   fastify
