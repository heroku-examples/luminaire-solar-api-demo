{
  "name": "luminaire-solar-ai",
  "description": "Luminaire Solar - API",
  "type": "module",
  "version": "1.0.0",
  "main": "app.js",
  "keywords": [
    "heroku",
    "postgres"
  ],
  "author": "Heroku DevRel <heroku-dev-advocacy@salesforce.com>",
  "license": "Apache-2.0",
  "directories": {
    "test": "test"
  },
  "scripts": {
    "test": "node --test test/**/*.test.js",
    "start": "node server.js",
    "dev": "node --watch server.js",
    "setup": "node scripts/setup.js",
    "lint": "eslint .",
    "lint:fix": "eslint . --fix",
    "prettier": "prettier --write .",
    "prepare": "husky",
    "precommit": "lint-staged"
  },
  "dependencies": {
    "@aws-sdk/client-s3": "^3.758.0",
    "@aws-sdk/s3-request-presigner": "^3.758.0",
    "@faker-js/faker": "^8.4.1",
    "@fastify/auth": "^5.0.2",
    "@fastify/autoload": "^5.10.0",
    "@fastify/cors": "^10.1.0",
    "@fastify/formbody": "^8.0.2",
    "@fastify/jwt": "^9.0.4",
    "@fastify/postgres": "^6.0.2",
    "@fastify/redis": "^7.0.2",
    "@fastify/sensible": "^6.0.3",
    "@fastify/swagger": "^9.4.2",
    "@fastify/swagger-ui": "^5.2.2",
    "dotenv": "^16.4.7",
    "fastify": "^5.2.1",
    "fastify-plugin": "^4.5.1",
<<<<<<< HEAD
    "openai": "^4.72.0",
    "pg": "^8.11.5",
    "pino": "^9.3.2",
    "pino-pretty": "^11.0.0",
    "postgrator": "^8.0.0"
=======
    "ioredis": "^5.6.0",
    "openai": "^4.86.2",
    "pg": "^8.13.3",
    "pino": "^9.6.0",
    "pino-pretty": "^11.3.0"
>>>>>>> aed24858
  },
  "devDependencies": {
    "@eslint/js": "^9.22.0",
    "eslint": "^9.22.0",
    "eslint-config-prettier": "^9.1.0",
    "globals": "^15.15.0",
    "husky": "^9.1.7",
    "lint-staged": "^15.4.3",
    "prettier": "^3.5.3"
  },
  "lint-staged": {
    "*.{js,jsx,ts,tsx}": [
      "eslint --fix",
      "prettier --write"
    ],
    "*.{css,md,json}": [
      "prettier --write"
    ]
  },
  "engines": {
    "node": "20.x"
  },
  "volta": {
    "node": "22.14.0"
  },
  "packageManager": "pnpm@10.0.0-alpha.0+sha512.856941ef22665d2f3e41c04e8d86ed757ef057fb2bc35011698bfa988ef5817cc1cdd28bb883e7f23f0568c75de5544d4750211d4276b9ba6d55369eb207a549"
}<|MERGE_RESOLUTION|>--- conflicted
+++ resolved
@@ -41,19 +41,12 @@
     "dotenv": "^16.4.7",
     "fastify": "^5.2.1",
     "fastify-plugin": "^4.5.1",
-<<<<<<< HEAD
-    "openai": "^4.72.0",
-    "pg": "^8.11.5",
-    "pino": "^9.3.2",
-    "pino-pretty": "^11.0.0",
-    "postgrator": "^8.0.0"
-=======
+    "postgrator": "^8.0.0",
     "ioredis": "^5.6.0",
     "openai": "^4.86.2",
     "pg": "^8.13.3",
     "pino": "^9.6.0",
     "pino-pretty": "^11.3.0"
->>>>>>> aed24858
   },
   "devDependencies": {
     "@eslint/js": "^9.22.0",
