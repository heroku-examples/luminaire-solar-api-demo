export const systemSchema = {
  type: 'object',
  description:
    'Represents a solar energy system installation with complete location details. This schema contains all geographical information needed to identify where a solar system is physically located.',
  properties: {
<<<<<<< HEAD
    id: { type: 'string', format: 'uuid' },
    address: { type: 'string' },
    city: { type: 'string' },
    state: { type: 'string' },
    zip: { type: 'string' },
    country: { type: 'string' },
    battery_storage: { type: 'number' },
    components: { type: 'array', items: { $ref: 'systemComponent#' } },
=======
    id: {
      type: 'string',
      format: 'uuid',
      description: 'Unique identifier for the solar system installation',
    },
    address: {
      type: 'string',
      description: 'Street address where the solar system is installed',
    },
    city: {
      type: 'string',
      description: 'City where the solar system is located',
    },
    state: {
      type: 'string',
      description: 'State or province where the solar system is located',
    },
    zip: {
      type: 'string',
      description: 'Postal or ZIP code for the solar system location',
    },
    country: {
      type: 'string',
      description: 'Country where the solar system is installed',
    },
>>>>>>> aed24858
  },
  required: ['address', 'city', 'state', 'zip', 'country'],
};

export const systemComponentSchema = {
  type: 'object',
  properties: {
    id: { type: 'string', format: 'uuid' },
    system_id: { type: 'string', format: 'uuid' },
    name: { type: 'string' },
    active: { type: 'boolean' },
  },
};

export const activityHistorySchema = {
  type: 'object',
  properties: {
    pastMonth: {
      type: 'array',
      items: {
        type: 'object',
        properties: {
          total_energy_produced: {
            type: 'number',
          },
          total_energy_consumed: {
            type: 'number',
          },
          date: { type: 'string', format: 'datetime' },
        },
      },
    },
  },
};

export const systemWeatherSchema = {
  type: 'object',
  properties: {
    temperature: { type: 'number' },
    description: { type: 'string' },
  },
  required: ['temperature', 'description'],
};

export const metricSchema = {
  type: 'object',
  description:
    'Energy production and consumption metrics for a specific solar system at a particular point in time. This schema tracks the energy performance data that is essential for monitoring system efficiency.',
  properties: {
    id: {
      type: 'string',
      format: 'uuid',
      description: 'Unique identifier for this specific metric record',
    },
    system_id: {
      type: 'string',
      format: 'uuid',
      description: 'Reference to the solar system that generated these metrics',
    },
    energy_produced: {
      type: 'number',
      description:
        'Amount of energy produced by the solar system in kilowatt-hours (kWh)',
    },
    energy_consumed: {
      type: 'number',
      description:
        'Amount of energy consumed by the property in kilowatt-hours (kWh)',
    },
    datetime: {
      type: 'string',
      format: 'date-time',
      description: 'Exact date and time when these metrics were recorded',
    },
  },
  required: ['system_id', 'energy_produced', 'energy_consumed'],
};

export const summarySchema = {
  type: 'object',
  description:
    'Aggregated energy metrics summary for a specific date, providing totals of energy production and consumption. This schema is used for reporting and analysis of energy patterns over time.',
  properties: {
    date: {
      type: 'string',
      format: 'date',
      description: 'The specific date for which this energy summary applies',
    },
    total_energy_produced: {
      type: 'number',
      description:
        'Total energy produced by the solar system on this date in kilowatt-hours (kWh)',
    },
    total_energy_consumed: {
      type: 'number',
      description:
        'Total energy consumed by the property on this date in kilowatt-hours (kWh)',
    },
  },
  required: ['date', 'total_energy_produced', 'total_energy_consumed'],
};

export const allSummarySchema = {
  type: 'object',
  description:
    'Comprehensive collection of energy summaries across different time periods (daily, weekly, monthly). This schema provides a complete overview of energy performance for trend analysis and reporting.',
  properties: {
    daily: {
      type: 'array',
      items: { $ref: 'summary#' },
      description:
        'Collection of daily energy summaries showing day-by-day performance',
    },
    weekly: {
      type: 'array',
      items: { $ref: 'summary#' },
      description:
        'Collection of weekly energy summaries showing week-by-week performance',
    },
    monthly: {
      type: 'array',
      items: { $ref: 'summary#' },
      description:
        'Collection of monthly energy summaries showing month-by-month performance',
    },
  },
  required: ['daily', 'weekly', 'monthly'],
};

export const userSchema = {
  type: 'object',
  description:
    'User account information for authentication and profile management. This schema contains all personal details and credentials needed for system access and user identification.',
  properties: {
    id: {
      type: 'string',
      format: 'uuid',
      description: 'Unique identifier for the user account',
    },
    name: { type: 'string', description: "User's first name" },
    last_name: {
      type: 'string',
      description: "User's last name or family name",
    },
    email: {
      type: 'string',
      format: 'email',
      description:
        "User's email address for communications and account recovery",
    },
    username: {
      type: 'string',
      description: 'Unique username for login and identification',
    },
    password: {
      type: 'string',
      format: 'password',
      description: "User's password for account security (stored securely)",
    },
  },
  required: ['name', 'last_name', 'email', 'username'],
};

export const productSchema = {
  type: 'object',
  description:
    'Solar product information including details about available solar equipment and accessories. This schema contains all product specifications and pricing information for customer purchase decisions.',
  properties: {
    id: {
      type: 'string',
      format: 'uuid',
      description: 'Unique identifier for the product',
    },
    name: {
      type: 'string',
      description: 'Name of the solar product or equipment',
    },
    description: {
      type: 'string',
      description:
        'Detailed description of the product including features and benefits',
    },
    imageUrl: {
      type: 'string',
      description: 'URL to the product image for display purposes',
    },
    price: {
      type: 'number',
      description: 'Current price of the product in the default currency',
    },
    productCode: {
      type: 'string',
      description: 'Unique SKU or product code for inventory management',
    },
  },
  required: ['name', 'description', 'imageUrl'],
};

export const forecastSchema = {
  type: 'object',
  properties: {
    date: { type: 'string', format: 'date' },
    irradiation: { type: 'number' },
  },
};

export const errorSchema = {
  type: 'object',
  description:
    'Standardized error response format for API error handling. This schema provides consistent error information including status codes and messages for troubleshooting and user feedback.',
  properties: {
    statusCode: {
      type: 'number',
      description: 'HTTP status code indicating the type of error encountered',
    },
    error: {
      type: 'string',
      description: 'Error type or category for classification purposes',
    },
    message: {
      type: 'string',
      description: 'Human-readable error message explaining what went wrong',
    },
  },
  required: ['statusCode', 'error', 'message'],
};

export const chatSchema = {
  type: 'object',
  description:
    'Request payload for initiating or continuing a conversation with the AI assistant. This schema defines the structure for sending questions to the AI and optionally maintaining conversation context across multiple interactions.',
  properties: {
    question: {
      type: 'string',
      description:
        "The user's question or message to be processed by the AI assistant. This can be a direct question, follow-up query, or any text input that requires AI processing.",
    },
    sessionId: {
      type: 'string',
      description:
        'Optional unique identifier for maintaining conversation context across multiple interactions. If provided, the AI will have access to previous messages in this session. If omitted, a new session will be created.',
    },
  },
  required: ['question'],
};

export const chatResponseSchema = {
  type: 'object',
  description:
    "Individual message chunk from the AI assistant's streaming response. This schema defines the structure of each piece of the response as it is streamed back to the client in real-time.",
  properties: {
    role: {
      type: 'string',
      enum: ['user', 'assistant', 'agent', 'error'],
      description:
        'Identifies the sender of the message chunk. "user" indicates content from the user, "assistant" for direct AI responses, "agent" for system-generated messages, and "error" for error notifications.',
    },
    content: {
      type: 'string',
      description:
        'The actual text content of this message chunk. For streaming responses, this will be a fragment of the complete response that should be appended to previous chunks.',
    },
  },
  required: ['role', 'content'],
};

export const chatHistorySchema = {
  type: 'object',
  description:
    'Request parameters for retrieving conversation history. This schema defines the structure for requesting past messages from a specific chat session, with options to limit the number of messages returned.',
  properties: {
    sessionId: {
      type: 'string',
      description:
        'Unique identifier of the chat session whose history should be retrieved. This ID connects all messages that belong to the same conversation thread.',
    },
    limit: {
      type: 'integer',
      description:
        'Maximum number of historical messages to retrieve, starting with the most recent. Defaults to 10 if not specified. Use this to control the volume of data returned.',
      default: 10,
    },
  },
  required: ['sessionId'],
};

export const chatHistoryResponseSchema = {
  type: 'array',
  description:
    'Collection of historical chat messages from a specific session. This schema defines the structure of the conversation history, with each item representing a complete message in chronological order.',
  items: {
    type: 'object',
    properties: {
      id: {
        type: 'string',
        description:
          'Unique identifier for this specific message within the conversation',
      },
      session_id: {
        type: 'string',
        description:
          'Identifier of the chat session this message belongs to, linking it to other messages in the same conversation',
      },
      user_id: {
        type: 'string',
        nullable: true,
        description:
          'Identifier of the user who sent this message, if applicable. Null for system or AI-generated messages.',
      },
      role: {
        type: 'string',
        description:
          'Indicates who sent the message: "user" for user messages, "assistant" for AI responses, "agent" for system messages',
      },
      content: {
        type: 'string',
        description: 'The complete text content of the message',
      },
      timestamp: {
        type: 'string',
        format: 'date-time',
        description:
          'Exact date and time when this message was sent or generated',
      },
    },
  },
};

export const clearChatHistorySchema = {
  type: 'object',
  description: 'Clear chat history for a session',
  properties: {
    sessionId: {
      type: 'string',
      description: 'The session ID to clear history for',
    },
  },
  required: ['sessionId'],
};

export const clearChatHistoryResponseSchema = {
  type: 'object',
  description: 'Chat history cleared response',
  properties: {
    deleted: { type: 'integer' },
    sessionId: { type: 'string' },
  },
};<|MERGE_RESOLUTION|>--- conflicted
+++ resolved
@@ -3,16 +3,6 @@
   description:
     'Represents a solar energy system installation with complete location details. This schema contains all geographical information needed to identify where a solar system is physically located.',
   properties: {
-<<<<<<< HEAD
-    id: { type: 'string', format: 'uuid' },
-    address: { type: 'string' },
-    city: { type: 'string' },
-    state: { type: 'string' },
-    zip: { type: 'string' },
-    country: { type: 'string' },
-    battery_storage: { type: 'number' },
-    components: { type: 'array', items: { $ref: 'systemComponent#' } },
-=======
     id: {
       type: 'string',
       format: 'uuid',
@@ -38,7 +28,15 @@
       type: 'string',
       description: 'Country where the solar system is installed',
     },
->>>>>>> aed24858
+    battery_storage: {
+      type: 'number',
+      description: 'Stored battery power of the solar system as a percentage.',
+    },
+    components: {
+      type: 'array',
+      items: { $ref: 'systemComponent#' },
+      description: 'List of system components within the solar system',
+    },
   },
   required: ['address', 'city', 'state', 'zip', 'country'],
 };
